# package name
elected-officials-contact-information:
  # DAG info
  schedule: "@once"
  dag_owner_name: Mackenzie
  dag_owner_email: mackenzie.nichols4@toronto.ca

  # mandatory package attributes
  title: "Elected Officials' Contact Information"
  date_published: "2019-07-23 17:47:38.364157"
  refresh_rate: As available
  dataset_category: Table

  # optional package attributes
  owner_division: City Clerk's Office
  owner_section: null
  owner_unit: null
  owner_email: opendata@toronto.ca

  civic_issues: null
  topics: 
    - City government
  tags: 
    - name: councillor contact information
      vocabulary_id: null
    - name: councillors
      vocabulary_id: null
    
  information_url: "http://www.toronto.ca/councillors"
  excerpt: "This dataset contains the contact information of the Mayor and the 25 Councillors elected to City of Toronto Council."
  limitations: null
  notes: This dataset contains contact information of the Mayor and the 25 Councillors elected to City of Toronto Council. The information includes the elected official's name, electoral area (e.g. ward for Councillors, City of Toronto for Mayor), phone number, address, email address, fax number, photo (URL) and web address.
  resources:
    # resource name
    2022-2026 Elected Officials Contact Info:
<<<<<<< HEAD
=======
      format: xlsx
      sheet: Toront_Elected_Officials_0217
      url: http://opendata.toronto.ca/city.clerks.office/elected-officials-contact-information/2022-2026-elected-officials-contact.xlsx
      attributes:
        - id: "District name"
          type: "text"
          info:
            notes: "Jurisdiction in which the elected official serves"
        - id: "District ID"
          type: "text"
          info:
            notes: "The district/area for which the Mayor or councillor was elected"
        - id: "Primary role"
          type: "text"
          info:
            notes: "Elected official's role"
        - id: "First name"
          type: "text"
          info:
            notes: "Elected official's first name"
        - id: "Last name"
          type: "text"
          info:
            notes: "Elected official's last name"
        - id: "Email"
          type: "text"
          info:
            notes: Elected official's email adress""
        - id: "Photo URL"
          type: "text"
          info:
            notes: "Online address where a photo of the elected official is available"
        - id: "Website"
          type: "text"
          info:
            notes: City of Toronto's web page linking to the mayor and councillor's contact information""
        - id: "Address line 1"
          type: "text"
          info:
            notes: "First line of address"
        - id: "Address line 2"
          type: "text"
          info:
            notes: "Second line of address"
        - id: "Locality"
          type: "text"
          info:
            notes: "Part of address"
        - id: "Postal code"
          type: "text"
          info:
            notes: "Part of address"
        - id: "Province"
          type: "text"
          info:
            notes: "Part of address"
        - id: "Phone"
          type: "text"
          info:
            notes: Phone Number""
        - id: "Personal Website"
          type: "text"
          info:
            notes: "Elected official's personal website, if available "
    2018-2022 Elected Officials Contact Info:
>>>>>>> ed12ad35
      format: xlsx
      sheet: Toront_Elected_Officials_0217
      url: http://opendata.toronto.ca/city.clerks.office/elected-officials-contact-information/2022-2026-elected-officials-contact.xlsx
      attributes:
        - id: "District name"
          type: "text"
          info:
            notes: "Jurisdiction in which the elected official serves"
        - id: "District ID"
          type: "text"
          info:
            notes: "The district/area for which the Mayor or councillor was elected"
        - id: "Primary role"
          type: "text"
          info:
            notes: "Elected official's role"
        - id: "First name"
          type: "text"
          info:
            notes: "Elected official's first name"
        - id: "Last name"
          type: "text"
          info:
            notes: "Elected official's last name"
        - id: "Email"
          type: "text"
          info:
            notes: Elected official's email adress""
        - id: "Photo URL"
          type: "text"
          info:
            notes: "Online address where a photo of the elected official is available"
        - id: "Website"
          type: "text"
          info:
            notes: City of Toronto's web page linking to the mayor and councillor's contact information""
        - id: "Address line 1"
          type: "text"
          info:
            notes: "First line of address"
        - id: "Address line 2"
          type: "text"
          info:
            notes: "Second line of address"
        - id: "Locality"
          type: "text"
          info:
            notes: "Part of address"
        - id: "Postal code"
          type: "text"
          info:
            notes: "Part of address"
        - id: "Province"
          type: "text"
          info:
            notes: "Part of address"
        - id: "Phone"
          type: "text"
          info:
            notes: Phone Number""
<<<<<<< HEAD
=======
        - id: "Fax"
          type: "text"
          info:
            notes: Fax number
>>>>>>> ed12ad35
        - id: "Personal Website"
          type: "text"
          info:
            notes: "Elected official's personal website, if available "

    2018-2022 Elected Officials Contact Info:
      format: xlsx
      sheet: Toront_Elected_Officials_0217
      url: http://opendata.toronto.ca/city.clerks.office/elected-officials-contact-information/2018-2022-elected-officials-contact.xlsx
      attributes:
<<<<<<< HEAD
        - id: "District name"
=======
        - id: "AREA_ID"
          type: "float"
          info:
            notes: ""
        - id: "DATE_EFFECTIVE"
          type: timestamp
          info:
            notes: ""
        - id: "DATE_EXPIRY"
          type: timestamp
          info:
            notes: ""
        - id: "AREA_ATTR_ID"
          type: "float"
          info:
            notes: ""
        - id: "AREA_TYPE_ID"
          type: "float"
          info:
            notes: ""
        - id: "PARENT_AREA_ID"
          type: "float"
          info:
            notes: ""
        - id: "AREA_TYPE"
>>>>>>> ed12ad35
          type: "text"
          info:
            notes: "Jurisdiction in which the elected official serves"
        - id: "District ID"
          type: "text"
          info:
            notes: "The district/area for which the Mayor or councillor was elected"
        - id: "Primary role"
          type: "text"
          info:
            notes: "Elected official's role"
        - id: "First name"
          type: "text"
          info:
            notes: "Elected official's first name"
        - id: "Last name"
          type: "text"
          info:
            notes: "Elected official's last name"
        - id: "Email"
          type: "text"
          info:
            notes: Elected official's email adress""
        - id: "Photo URL"
          type: "text"
          info:
            notes: "Online address where a photo of the elected official is available"
        - id: "Website"
          type: "text"
          info:
            notes: City of Toronto's web page linking to the mayor and councillor's contact information""
        - id: "Address line 1"
          type: "text"
          info:
            notes: "First line of address"
        - id: "Address line 2"
          type: "text"
          info:
            notes: "Second line of address"
        - id: "Locality"
          type: "text"
          info:
            notes: "Part of address"
        - id: "Postal code"
          type: "text"
          info:
            notes: "Part of address"
        - id: "Province"
          type: "text"
          info:
            notes: "Part of address"
        - id: "Phone"
          type: "text"
          info:
            notes: Phone Number""
        - id: "Fax"
          type: "text"
          info:
            notes: Fax number""
        - id: "Personal Website"
          type: "text"
          info:
            notes: "Elected official's personal website, if available "<|MERGE_RESOLUTION|>--- conflicted
+++ resolved
@@ -33,8 +33,6 @@
   resources:
     # resource name
     2022-2026 Elected Officials Contact Info:
-<<<<<<< HEAD
-=======
       format: xlsx
       sheet: Toront_Elected_Officials_0217
       url: http://opendata.toronto.ca/city.clerks.office/elected-officials-contact-information/2022-2026-elected-officials-contact.xlsx
@@ -99,114 +97,13 @@
           type: "text"
           info:
             notes: "Elected official's personal website, if available "
-    2018-2022 Elected Officials Contact Info:
->>>>>>> ed12ad35
-      format: xlsx
-      sheet: Toront_Elected_Officials_0217
-      url: http://opendata.toronto.ca/city.clerks.office/elected-officials-contact-information/2022-2026-elected-officials-contact.xlsx
-      attributes:
-        - id: "District name"
-          type: "text"
-          info:
-            notes: "Jurisdiction in which the elected official serves"
-        - id: "District ID"
-          type: "text"
-          info:
-            notes: "The district/area for which the Mayor or councillor was elected"
-        - id: "Primary role"
-          type: "text"
-          info:
-            notes: "Elected official's role"
-        - id: "First name"
-          type: "text"
-          info:
-            notes: "Elected official's first name"
-        - id: "Last name"
-          type: "text"
-          info:
-            notes: "Elected official's last name"
-        - id: "Email"
-          type: "text"
-          info:
-            notes: Elected official's email adress""
-        - id: "Photo URL"
-          type: "text"
-          info:
-            notes: "Online address where a photo of the elected official is available"
-        - id: "Website"
-          type: "text"
-          info:
-            notes: City of Toronto's web page linking to the mayor and councillor's contact information""
-        - id: "Address line 1"
-          type: "text"
-          info:
-            notes: "First line of address"
-        - id: "Address line 2"
-          type: "text"
-          info:
-            notes: "Second line of address"
-        - id: "Locality"
-          type: "text"
-          info:
-            notes: "Part of address"
-        - id: "Postal code"
-          type: "text"
-          info:
-            notes: "Part of address"
-        - id: "Province"
-          type: "text"
-          info:
-            notes: "Part of address"
-        - id: "Phone"
-          type: "text"
-          info:
-            notes: Phone Number""
-<<<<<<< HEAD
-=======
-        - id: "Fax"
-          type: "text"
-          info:
-            notes: Fax number
->>>>>>> ed12ad35
-        - id: "Personal Website"
-          type: "text"
-          info:
-            notes: "Elected official's personal website, if available "
 
     2018-2022 Elected Officials Contact Info:
       format: xlsx
       sheet: Toront_Elected_Officials_0217
       url: http://opendata.toronto.ca/city.clerks.office/elected-officials-contact-information/2018-2022-elected-officials-contact.xlsx
       attributes:
-<<<<<<< HEAD
         - id: "District name"
-=======
-        - id: "AREA_ID"
-          type: "float"
-          info:
-            notes: ""
-        - id: "DATE_EFFECTIVE"
-          type: timestamp
-          info:
-            notes: ""
-        - id: "DATE_EXPIRY"
-          type: timestamp
-          info:
-            notes: ""
-        - id: "AREA_ATTR_ID"
-          type: "float"
-          info:
-            notes: ""
-        - id: "AREA_TYPE_ID"
-          type: "float"
-          info:
-            notes: ""
-        - id: "PARENT_AREA_ID"
-          type: "float"
-          info:
-            notes: ""
-        - id: "AREA_TYPE"
->>>>>>> ed12ad35
           type: "text"
           info:
             notes: "Jurisdiction in which the elected official serves"
