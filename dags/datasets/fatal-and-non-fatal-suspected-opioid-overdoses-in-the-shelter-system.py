--- conflicted
+++ resolved
@@ -35,15 +35,9 @@
 PACKAGE_NAME = "fatal-and-non-fatal-suspected-opioid-overdoses-in-the-shelter-system"
 
 RESOURCES = {
-<<<<<<< HEAD
-    "summary-suspected-opiod-overdoses-in-shelters": {
-        "file_url": "http://opendata.toronto.ca/shelter.support.housing.administration/fatal-and-non-fatal-suspected-opioid-overdoses-in-the-shelter-system/summary-suspected-opioid-overdoses-in-shelters.csv",  # noqa: E501
-        "name": "summary-suspected-opiod-overdoses-in-shelters",
-=======
     "summary-suspected-opioid-overdoses-in-shelters": {
         "file_url": "http://opendata.toronto.ca/shelter.support.housing.administration/fatal-and-non-fatal-suspected-opioid-overdoses-in-the-shelter-system/summary-suspected-opioid-overdoses-in-shelters.csv",  # noqa: E501
         "name": "summary-suspected-opioid-overdoses-in-shelters", 
->>>>>>> db180e65
         "metadata": {
             "format": "csv",
             "is_preview": False,
@@ -59,15 +53,9 @@
             "fatal_overdoses_incident",
         ],
     },
-<<<<<<< HEAD
-    "suspected-opiod-overdoses-in-shelters": {
-        "file_url": "http://opendata.toronto.ca/shelter.support.housing.administration/fatal-and-non-fatal-suspected-opioid-overdoses-in-the-shelter-system/suspected-opioid-overdoses-in-shelters.csv",  # noqa: E501
-        "name": "suspected-opiod-overdoses-in-shelters",
-=======
     "suspected-opioid-overdoses-in-shelters": {
         "file_url": "http://opendata.toronto.ca/shelter.support.housing.administration/fatal-and-non-fatal-suspected-opioid-overdoses-in-the-shelter-system/suspected-opioid-overdoses-in-shelters.csv",  # noqa: E501
         "name": "suspected-opioid-overdoses-in-shelters", 
->>>>>>> db180e65
         "metadata": {
             "format": "csv",
             "is_preview": True,
@@ -77,11 +65,7 @@
             "url": "https://open.toronto.ca/dataset/fatal-and-non-fatal-suspected-opioid-overdoses-in-the-shelter-system",
         },
         "expected_columns": [
-<<<<<<< HEAD
-            "location_name",
-=======
             "location_name", 
->>>>>>> db180e65
             "address",
             "year",
             "year_stage",
